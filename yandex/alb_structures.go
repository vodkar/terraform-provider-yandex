--- conflicted
+++ resolved
@@ -14,19 +14,11 @@
 	m := v.(map[string]interface{})
 
 	if v, ok := m["name"]; ok {
-<<<<<<< HEAD
-		buf.WriteString(fmt.Sprintf("%s-", v.(string)))
-	}
-
-	if v, ok := m["port"]; ok {
-		buf.WriteString(fmt.Sprintf("%d-", v.(int)))
-=======
 		fmt.Fprintf(&buf, "%s-", v.(string))
 	}
 
 	if v, ok := m["port"]; ok {
 		fmt.Fprintf(&buf, "%d-", v.(int))
->>>>>>> bead2349
 	}
 
 	return hashcode.String(buf.String())
@@ -37,17 +29,6 @@
 	m := v.(map[string]interface{})
 
 	if v, ok := m["timeout"]; ok {
-<<<<<<< HEAD
-		buf.WriteString(fmt.Sprintf("%s-", v.(string)))
-	}
-
-	if v, ok := m["interval"]; ok {
-		buf.WriteString(fmt.Sprintf("%s-", v.(string)))
-	}
-
-	if v, ok := m["healthcheck_port"]; ok {
-		buf.WriteString(fmt.Sprintf("%d-", v.(int)))
-=======
 		fmt.Fprintf(&buf, "%s-", v.(string))
 	}
 
@@ -57,7 +38,6 @@
 
 	if v, ok := m["healthcheck_port"]; ok {
 		fmt.Fprintf(&buf, "%d-", v.(int))
->>>>>>> bead2349
 	}
 
 	return hashcode.String(buf.String())
@@ -93,13 +73,7 @@
 		backends = append(backends, backend)
 	}
 
-<<<<<<< HEAD
-	backendGroup := &apploadbalancer.HttpBackendGroup{}
-	backendGroup.SetBackends(backends)
-	return backendGroup, nil
-=======
 	return &apploadbalancer.HttpBackendGroup{Backends: backends}, nil
->>>>>>> bead2349
 }
 
 func expandALBHttpBackend(config map[string]interface{}) (*apploadbalancer.HttpBackend, error) {
@@ -142,23 +116,14 @@
 }
 
 func expandALBTargetGroupIds(v interface{}) *apploadbalancer.TargetGroupsBackend {
-<<<<<<< HEAD
-	tgb := &apploadbalancer.TargetGroupsBackend{}
-=======
->>>>>>> bead2349
 	var l []string
 	if v != nil {
 		for _, val := range v.([]interface{}) {
 			l = append(l, val.(string))
 		}
 	}
-<<<<<<< HEAD
-	tgb.SetTargetGroupIds(l)
-	return tgb
-=======
 
 	return &apploadbalancer.TargetGroupsBackend{TargetGroupIds: l}
->>>>>>> bead2349
 }
 
 func expandALBLoadBalancingConfig(v interface{}) *apploadbalancer.LoadBalancingConfig {
@@ -181,11 +146,7 @@
 }
 
 func expandHealthChecks(v interface{}) []*apploadbalancer.HealthCheck {
-<<<<<<< HEAD
-	healthchecks := make([]*apploadbalancer.HealthCheck, 0)
-=======
 	var healthchecks []*apploadbalancer.HealthCheck
->>>>>>> bead2349
 
 	if v != nil {
 		healthchecksSet := v.(*schema.Set)
@@ -294,11 +255,7 @@
 	if val, ok := config["send"]; ok {
 		payload := &apploadbalancer.Payload{}
 		payload.SetText(val.(string))
-<<<<<<< HEAD
-		healthcheck.Receive = payload
-=======
 		healthcheck.Send = payload
->>>>>>> bead2349
 	}
 	return healthcheck
 }
@@ -339,13 +296,7 @@
 		backends = append(backends, backend)
 	}
 
-<<<<<<< HEAD
-	backendGroup := &apploadbalancer.GrpcBackendGroup{}
-	backendGroup.SetBackends(backends)
-	return backendGroup, nil
-=======
 	return &apploadbalancer.GrpcBackendGroup{Backends: backends}, nil
->>>>>>> bead2349
 }
 
 func expandALBGrpcBackend(config map[string]interface{}) (*apploadbalancer.GrpcBackend, error) {
